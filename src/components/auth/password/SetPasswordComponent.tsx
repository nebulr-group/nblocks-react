import { useSecureContext } from "../../../hooks/secure-http-context";
import React, { FormEvent, FunctionComponent, useState } from "react";
import { RouteConfig } from "../../../routes/AuthRoutes";
import { InputComponent } from "../../shared/InputComponent";
import { LinkComponent } from "../../shared/LinkComponent";
import { NblocksButton } from "../../shared/NblocksButton";
import { usePasswordValidation } from "../../../hooks/usePasswordValidation";
import { ValidationMessageComponent } from "../../shared/ValidationMessageComponent";
import { UnauthenticatedError } from "../../../utils/errors/UnauthenticatedError";
import { AlertComponent } from "../../shared/AlertComponent";
import { useConfig } from "../../../hooks/config-context";

type ComponentProps = {
  didSetPassword: () => void;
  resetToken: string;
};

const SetPasswordComponent: FunctionComponent<ComponentProps> = ({
  didSetPassword,
  resetToken,
}) => {
  const { authService } = useSecureContext();
  const [errorMsg, setErrorMsg] = useState("");
<<<<<<< HEAD
  const [isLoading, setIsLoading] = useState(false);
=======
  const { passwordValidation, passwordComplexityRegex } = useConfig();
>>>>>>> 4bef6f47

  const {
    password: newPassword,
    feedbackLog: newPasswordFeedbackLog,
    passwordIsValid: newPasswordIsValid,
    onPasswordTextChangeValidation: onNewPasswordTextChangeValidation,
  } = usePasswordValidation();

  const { password: confirmPassword, setPassword: setConfirmPassword } =
    usePasswordValidation();

  const updateNewPasswordValue = (value: string) => {
    onNewPasswordTextChangeValidation(
      value,
      passwordComplexityRegex,
      !passwordValidation
    );
  };

  const submit = async (event: FormEvent) => {
    event.preventDefault();
    setIsLoading(true);
    try {
      await authService.updatePassword(resetToken, newPassword);
      didSetPassword();
      setIsLoading(false);
    } catch (error) {
      if (error instanceof UnauthenticatedError) {
        setErrorMsg(
          "The link has expired. You need to request a new reset password link again."
        );
      } else {
        setErrorMsg(
          "There was an error when logging in. Try again, otherwise contact support."
        );
      }
      onNewPasswordTextChangeValidation("");
      setConfirmPassword("");
      setIsLoading(false);
    }
  };

  const samePasswordValidator = (
    newPassword: string,
    confirmPassword: string
  ) => {
    if (newPassword !== confirmPassword) {
      return false;
    }

    return true;
  };

  let formIsValid = false;
  if (newPasswordIsValid) {
    formIsValid = samePasswordValidator(newPassword, confirmPassword);
  }
  const renderErrorMessages = !newPasswordIsValid;

  return (
    <>
      {errorMsg && (
        <div className="max-w-sm w-full mb-6">
          <AlertComponent
            type="danger"
            title="An error occured"
            messages={[errorMsg]}
          />
        </div>
      )}
      <form
        onSubmit={(event) => submit(event)}
        className="space-y-6 max-w-sm w-full"
      >
        <div>
          <InputComponent
            type="password"
            label="Password"
            placeholder="Enter a new password"
            name="password"
            onChange={(event) => updateNewPasswordValue(event.target.value)}
            value={newPassword}
          />
          {renderErrorMessages && newPasswordFeedbackLog[0].error ? (
            <ValidationMessageComponent feedbackLog={newPasswordFeedbackLog} />
          ) : null}
        </div>
        <InputComponent
          type="password"
          label="Repeat password"
          placeholder="Repeat your new password"
          name="passwordRepeat"
          onChange={(event) => setConfirmPassword(event.target.value)}
          value={confirmPassword}
        />
        <div>
          <NblocksButton
            submit={true}
            size="md"
            type="primary"
            isLoading={isLoading}
            fullWidth={true}
            disabled={!formIsValid}
          >
            Reset password
          </NblocksButton>
        </div>
      </form>
      <div className="mt-8">
        <LinkComponent
          to={RouteConfig.login.LoginScreen}
          type={"secondary"}
          size="sm"
          className="font-semibold "
        >
          Back to login
        </LinkComponent>
      </div>
    </>
  );
};

export { SetPasswordComponent };<|MERGE_RESOLUTION|>--- conflicted
+++ resolved
@@ -21,11 +21,8 @@
 }) => {
   const { authService } = useSecureContext();
   const [errorMsg, setErrorMsg] = useState("");
-<<<<<<< HEAD
   const [isLoading, setIsLoading] = useState(false);
-=======
   const { passwordValidation, passwordComplexityRegex } = useConfig();
->>>>>>> 4bef6f47
 
   const {
     password: newPassword,
