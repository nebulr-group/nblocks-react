import React, { FunctionComponent } from "react";
import { NblocksAppContextProvider } from "../../hooks/app-context";
import { NblocksAuthContextProvider } from "../../hooks/auth-context";
import {
  LangOverrideParam,
  NblocksThemeContextProvider,
} from "../../hooks/theme-context";
import { NblocksSecureContextProvider } from "../../hooks/secure-http-context";
import { BrandingConfig, ColorConfig } from "../../utils/BrandingConfig";
import {
  NblocksConfigContextProvider,
  useConfig,
} from "../../hooks/config-context";
import { LibConfig } from "../../models/lib-config";
import { BrowserRouter, Route, Routes } from "react-router-dom";
import { AuthGuard } from "../../routes/AuthGuard";
import { AuthRoutes } from "../../routes/AuthRoutes";
import { OnboardRoutes } from "../../routes/OnboardRoutes";
import { SetupRoutes } from "../../routes/SetupRoutes";
import { UserRoutes } from "../../routes/UserRoutes";
import { BrandExpoScreen } from "../../screens/BrandExpo.screen";

/**
 * Wrap your code into this Provider to get access to the Nblocks world
 * @param param0
 * @returns
 */
const NblocksProvider: FunctionComponent<{
  config?: Partial<LibConfig>;
  i18nOverrides?: LangOverrideParam[];
  styleOverrides?: Partial<BrandingConfig>;
  colorOverrides?: Partial<ColorConfig>;
  children: JSX.Element;
}> = ({ children, config, i18nOverrides, styleOverrides, colorOverrides }) => {
  // Children.map(children, (child, index) => {
  //   console.log(child.type.toString());
  // });

  console.log("Nblocks: Beta");

  return (
    <NblocksConfigContextProvider config={config}>
      <NblocksSecureContextProvider>
        <NblocksAuthContextProvider>
          <NblocksAppContextProvider>
            <NblocksThemeContextProvider
              i18nOverrides={i18nOverrides}
              styleOverrides={styleOverrides}
              colorOverrides={colorOverrides}
            >
              <DevRouterWrapper>{children}</DevRouterWrapper>
            </NblocksThemeContextProvider>
          </NblocksAppContextProvider>
        </NblocksAuthContextProvider>
      </NblocksSecureContextProvider>
    </NblocksConfigContextProvider>
  );
};

/**
 * The DevRouterWrapper defines a new BrowserRouter if `config.spa == true` otherwise it's up to the developer to setup routes
 * In Spa mode, the children will be restricted using AuthGuard
 * @returns
 */
const DevRouterWrapper: FunctionComponent<{
  children: JSX.Element;
}> = ({ children }) => {
  const { debug, spa } = useConfig();

  if (spa) {
    if (debug) {
      console.log("DevRouterWrapper: Resorting to built-in Routing");
    }
    return (
      <BrowserRouter>
        <Routes>
          <Route path="/auth/*" element={<AuthRoutes />} />
          <Route path="/onboard/*" element={<OnboardRoutes />} />
          <Route path="/setup/*" element={<SetupRoutes />} />
          <Route
            path="/user/*"
            element={
              <AuthGuard>
                <UserRoutes />
              </AuthGuard>
            }
          />
<<<<<<< HEAD
          <Route path="/brandExpo" element={<BrandExpoScreen />} />
          <Route path="*" element={<Navigate to="/home" replace />} />
=======
          <Route path="/" element={<AuthGuard>{children}</AuthGuard>} />
>>>>>>> 738f46de
        </Routes>
      </BrowserRouter>
    );
  } else {
    return children;
  }
};

export { NblocksProvider };<|MERGE_RESOLUTION|>--- conflicted
+++ resolved
@@ -85,12 +85,8 @@
               </AuthGuard>
             }
           />
-<<<<<<< HEAD
           <Route path="/brandExpo" element={<BrandExpoScreen />} />
-          <Route path="*" element={<Navigate to="/home" replace />} />
-=======
           <Route path="/" element={<AuthGuard>{children}</AuthGuard>} />
->>>>>>> 738f46de
         </Routes>
       </BrowserRouter>
     );
