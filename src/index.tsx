--- conflicted
+++ resolved
@@ -47,13 +47,9 @@
   TogglerComponent,
   ModalComponent,
   HorizontalEllipsisMenu,
-<<<<<<< HEAD
   UserListTableComponent,
   ChipComponent,
-=======
-  TableComponent,
   AlertComponent,
->>>>>>> 5176cdec
 };
 
 export type { LibConfig };