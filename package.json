{
  "name": "@nebulr-group/nblocks-react",
<<<<<<< HEAD
  "version": "1.0.1",
=======
  "version": "1.0.3-alpha.1",
>>>>>>> 18251a60
  "main": "lib/index",
  "module": "lib/index",
  "types": "lib/index.d.ts",
  "source": "src/index.tsx",
  "files": [
    "lib",
    "!lib/typescript/example",
    "!**/__tests__",
    "!**/__fixtures__",
    "!**/__mocks__"
  ],
  "devDependencies": {
    "@apollo/client": "3",
    "@babel/cli": "^7.19.3",
    "@babel/core": "^7.19.3",
    "@babel/preset-env": "^7.19.4",
    "@babel/preset-react": "^7.18.6",
    "@babel/preset-typescript": "^7.18.6",
    "@graphql-codegen/cli": "^2.13.7",
    "@graphql-codegen/client-preset": "^1.1.1",
    "@headlessui/react": "^1.7.3",
    "@heroicons/react": "^2.0.12",
    "@stripe/stripe-js": "^1.44.1",
    "@tanstack/react-table": "^8.5.21",
    "@testing-library/jest-dom": "^5.16.5",
    "@testing-library/react": "^13.4.0",
    "@testing-library/user-event": "^13.5.0",
    "@types/jest": "^27.5.2",
    "@types/node": "^16.11.65",
    "@types/react": "^18.0.21",
    "@types/react-dom": "^18.0.6",
    "autoprefixer": "^10.4.12",
    "axios": "^1",
    "css-loader": "^6.7.1",
    "graphql": "^16",
    "postcss": "^8.4.18",
    "react": "^18.2.0",
    "react-dom": "^18.2.0",
    "react-router-dom": "^6",
    "tailwindcss": "^3.1.8",
    "typescript": "^4.8.4",
    "uuidv4": "^6.2.13",
    "web-vitals": "^2.1.4"
  },
  "peerDependencies": {
    "@apollo/client": "3",
    "@headlessui/react": "^1",
    "@heroicons/react": "^2",
    "@stripe/stripe-js": "^1",
    "@tanstack/react-table": "^8.5.21",
    "axios": "^1",
    "graphql": "^16",
    "react": "^18",
    "react-dom": "^18",
    "react-router-dom": "^6",
    "typescript": "^4",
    "uuidv4": "^6",
    "web-vitals": "^2"
  },
  "license": "MIT",
  "homepage": "https://github.com/nebulr-group/nblocks-react#readme",
  "bugs": {
    "url": "https://github.com/nebulr-group/nblocks-react/issues"
  },
  "publishConfig": {
    "registry": "https://registry.npmjs.org/"
  },
  "scripts": {
    "example": "yarn --cwd example",
    "bootstrap": "yarn example && yarn",
    "build": "yarn babel --config-file ./babel.config.js src --out-dir lib --copy-files --extensions '.ts,.tsx' && tsc -p ./tsconfig.build.json && tailwindcss build -i ./src/index.css -o ./lib/index.css",
    "publish-beta": "yarn build && npm publish --access public --tag beta",
    "publish": "yarn build && npm publish --access public",
    "generate": "graphql-codegen",
    "prestart": "yarn generate",
    "predev": "yarn generate"
  },
  "keywords": [
    "react",
    "nblocks",
    "nebulr",
    "nebulrgroup"
  ],
  "author": "Oscar Söderlund <oscar@nebulr.group> (https://nebulr.group/nblocks/)",
  "eslintConfig": {
    "extends": [
      "react-app",
      "react-app/jest"
    ]
  },
  "dependencies": {
    "jose": "^4.11.2"
  }
}<|MERGE_RESOLUTION|>--- conflicted
+++ resolved
@@ -1,10 +1,6 @@
 {
   "name": "@nebulr-group/nblocks-react",
-<<<<<<< HEAD
-  "version": "1.0.1",
-=======
   "version": "1.0.3-alpha.1",
->>>>>>> 18251a60
   "main": "lib/index",
   "module": "lib/index",
   "types": "lib/index.d.ts",
