--- conflicted
+++ resolved
@@ -1,10 +1,6 @@
 {
   "name": "@nebulr-group/nblocks-react",
-<<<<<<< HEAD
-  "version": "0.1.6-beta.1",
-=======
-  "version": "0.1.5-beta.5",
->>>>>>> 81494bb4
+  "version": "0.1.6-beta.2",
   "main": "lib/index",
   "module": "lib/index",
   "types": "lib/index.d.ts",
