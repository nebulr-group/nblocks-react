<<<<<<< HEAD
import {
  AuthRoutes,
  SetupRoutes,
  useAuth,
  NblocksProvider,
} from "nblocks-react";
import React, { Fragment } from "react";
import { Routes, Route, Navigate, BrowserRouter } from "react-router-dom";
import { HomeScreen } from "./screens/Home.screen";
import { BrandExpoScreen } from "./screens/BrandExpo.screen";

function App() {
  return (
    <Fragment>
      <NblocksProvider config={{ debug: true }}>
        <AppRoutes />
      </NblocksProvider>
    </Fragment>
  );
}

function AppRoutes() {
  return (
    <BrowserRouter>
      <Routes>
        <Route path="/home" element={<HomeScreen />} />
        <Route path="/brandExpo" element={<BrandExpoScreen />} />
        <Route path="*" element={<Navigate to="/home" replace />} />
      </Routes>
    </BrowserRouter>
  );
}

// function AppRoutes() {
//     const {currentUser} = useAuth();

//     if (currentUser.authenticated)
//         return (
//             <BrowserRouter>
//               <Routes>
//                 <Route path="/home" element={<HomeScreen />} />
//                 <Route path="/brandExpo" element={<BrandExpoScreen />} />
//                 <Route path="*" element={<Navigate to="/home" replace />} />
//                 {/* <SetupRoutes /> */}
//               </Routes>
//             </BrowserRouter>
//         );
//     else
//         return (
//             <AuthRoutes></AuthRoutes>
//         );
// }

export default App;
=======
import {AuthRoutes, SetupRoutes, OnboardRoutes, UserRoutes, NblocksProvider, AuthGuard} from 'nblocks-react';
import React from 'react';
import {
  Routes,
  Route,
  Navigate,
  BrowserRouter,
} from "react-router-dom";
import {HomeScreen} from './screens/Home.screen';
import {BrandExpoScreen} from './screens/BrandExpo.screen';

function App() {
    return (
      <div className="App">
        <NblocksProvider config={{ debug: true, handoverRoute: "/home" }}>
          <AppRoutes/>
        </NblocksProvider>
      </div>
    )
  }
  
  function AppRoutes() {
    return (
        <BrowserRouter>
          <NestedRoutes/>
        </BrowserRouter>
    );
  }

  function NestedRoutes() {
    return (
      <Routes>
        <Route path="/home" element={<AuthGuard><HomeScreen /></AuthGuard>} />
        <Route path="/brandExpo" element={<AuthGuard><BrandExpoScreen /></AuthGuard>} />
        <Route path="/auth/*" element={<AuthRoutes/>} />
        <Route path="/onboard/*" element={<OnboardRoutes/>} />
        <Route path="/setup/*" element={<SetupRoutes/>} />
        <Route path="/user/*" element={<AuthGuard><UserRoutes/></AuthGuard>} />
        <Route path="*" element={<Navigate to="/home" replace />} />
      </Routes>
    )  
  }
  
  export default App;
>>>>>>> 4b86437b
<|MERGE_RESOLUTION|>--- conflicted
+++ resolved
@@ -1,101 +1,67 @@
-<<<<<<< HEAD
 import {
   AuthRoutes,
   SetupRoutes,
-  useAuth,
+  OnboardRoutes,
+  UserRoutes,
   NblocksProvider,
+  AuthGuard,
 } from "nblocks-react";
-import React, { Fragment } from "react";
+import React from "react";
 import { Routes, Route, Navigate, BrowserRouter } from "react-router-dom";
 import { HomeScreen } from "./screens/Home.screen";
 import { BrandExpoScreen } from "./screens/BrandExpo.screen";
 
 function App() {
   return (
-    <Fragment>
-      <NblocksProvider config={{ debug: true }}>
+    <div className="App">
+      <NblocksProvider config={{ debug: true, handoverRoute: "/home" }}>
         <AppRoutes />
       </NblocksProvider>
-    </Fragment>
+    </div>
   );
 }
 
 function AppRoutes() {
   return (
     <BrowserRouter>
-      <Routes>
-        <Route path="/home" element={<HomeScreen />} />
-        <Route path="/brandExpo" element={<BrandExpoScreen />} />
-        <Route path="*" element={<Navigate to="/home" replace />} />
-      </Routes>
+      <NestedRoutes />
     </BrowserRouter>
   );
 }
 
-// function AppRoutes() {
-//     const {currentUser} = useAuth();
+function NestedRoutes() {
+  return (
+    <Routes>
+      <Route
+        path="/home"
+        element={
+          <AuthGuard>
+            <HomeScreen />
+          </AuthGuard>
+        }
+      />
+      <Route
+        path="/brandExpo"
+        element={
+          <AuthGuard>
+            <BrandExpoScreen />
+          </AuthGuard>
+        }
+      />
+      <Route path="/auth/*" element={<AuthRoutes />} />
+      <Route path="/onboard/*" element={<OnboardRoutes />} />
+      <Route path="/setup/*" element={<SetupRoutes />} />
+      <Route
+        path="/user/*"
+        element={
+          <AuthGuard>
+            <UserRoutes />
+          </AuthGuard>
+        }
+      />
+      <Route path="*" element={<Navigate to="/home" replace />} />
+    </Routes>
+  );
+}
 
-//     if (currentUser.authenticated)
-//         return (
-//             <BrowserRouter>
-//               <Routes>
-//                 <Route path="/home" element={<HomeScreen />} />
-//                 <Route path="/brandExpo" element={<BrandExpoScreen />} />
-//                 <Route path="*" element={<Navigate to="/home" replace />} />
-//                 {/* <SetupRoutes /> */}
-//               </Routes>
-//             </BrowserRouter>
-//         );
-//     else
-//         return (
-//             <AuthRoutes></AuthRoutes>
-//         );
-// }
-
-export default App;
-=======
-import {AuthRoutes, SetupRoutes, OnboardRoutes, UserRoutes, NblocksProvider, AuthGuard} from 'nblocks-react';
-import React from 'react';
-import {
-  Routes,
-  Route,
-  Navigate,
-  BrowserRouter,
-} from "react-router-dom";
-import {HomeScreen} from './screens/Home.screen';
-import {BrandExpoScreen} from './screens/BrandExpo.screen';
-
-function App() {
-    return (
-      <div className="App">
-        <NblocksProvider config={{ debug: true, handoverRoute: "/home" }}>
-          <AppRoutes/>
-        </NblocksProvider>
-      </div>
-    )
-  }
-  
-  function AppRoutes() {
-    return (
-        <BrowserRouter>
-          <NestedRoutes/>
-        </BrowserRouter>
-    );
-  }
-
-  function NestedRoutes() {
-    return (
-      <Routes>
-        <Route path="/home" element={<AuthGuard><HomeScreen /></AuthGuard>} />
-        <Route path="/brandExpo" element={<AuthGuard><BrandExpoScreen /></AuthGuard>} />
-        <Route path="/auth/*" element={<AuthRoutes/>} />
-        <Route path="/onboard/*" element={<OnboardRoutes/>} />
-        <Route path="/setup/*" element={<SetupRoutes/>} />
-        <Route path="/user/*" element={<AuthGuard><UserRoutes/></AuthGuard>} />
-        <Route path="*" element={<Navigate to="/home" replace />} />
-      </Routes>
-    )  
-  }
-  
-  export default App;
->>>>>>> 4b86437b
+export default App;