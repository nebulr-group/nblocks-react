--- conflicted
+++ resolved
@@ -1,12 +1,7 @@
 import React from "react";
 import ReactDOM from "react-dom/client";
-<<<<<<< HEAD
 import App from "./App";
-=======
-// import { App } from "nblocks-react";
-import { App } from "nblocks-react";
 import "./index.css";
->>>>>>> 97f14d76
 
 const root = ReactDOM.createRoot(
   document.getElementById("root") as HTMLElement
