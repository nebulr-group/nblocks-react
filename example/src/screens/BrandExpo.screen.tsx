--- conflicted
+++ resolved
@@ -8,14 +8,11 @@
   ImageComponent,
   FormComponent,
   TextComponent,
-<<<<<<< HEAD
   TogglerComponent,
   ModalComponent,
   HorizontalEllipsisMenu,
   TableComponent,
-=======
   AlertComponent,
->>>>>>> 56be54aa
 } from "nblocks-react";
 import icon from "../../assets/input-icon.svg";
 import iconWarning from "../../assets/input-warning-icon.svg";
@@ -298,6 +295,37 @@
           <TextComponent size={"base"}>This is text component.</TextComponent>
           <TextComponent size={"sm"}>This is text component.</TextComponent>
         </div>
+        <h1 className="mt-5 text-3xl">Alerts</h1>
+        <div className="space-y-2">
+          <AlertComponent
+            title="Primary heading"
+            messages={["There's something that needs your attention"]}
+            type="primary"
+          />
+          <AlertComponent
+            title="Secondary heading"
+            messages={[
+              "There's something that needs your attention",
+              "There's another thing that needs your attention",
+            ]}
+            type="secondary"
+          />
+          <AlertComponent
+            title="Danger heading"
+            messages={["Something went terrible wrong"]}
+            type="danger"
+          />
+          <AlertComponent
+            title="Warning heading"
+            messages={["Your missing some important info"]}
+            type="warning"
+          />
+          <AlertComponent
+            title="Success heading"
+            messages={["Something went good!"]}
+            type="success"
+          />
+        </div>
         <div className="grid">
           <h1 className="mt-5 text-3xl">Toggler Component</h1>
           <TogglerComponent
@@ -363,7 +391,6 @@
           >
             Cancel
           </NblocksButton>
-<<<<<<< HEAD
           <NblocksButton
             size="md"
             className="w-full"
@@ -378,46 +405,5 @@
         </div>
       </ModalComponent>
     </>
-=======
-        </FormComponent>
-      </div>
-      <div className="grid">
-        <h1 className="mt-5 text-3xl">Text Comopnent</h1>
-        <TextComponent size={"base"}>This is text component.</TextComponent>
-        <TextComponent size={"sm"}>This is text component.</TextComponent>
-      </div>
-      <h1 className="mt-5 text-3xl">Alerts</h1>
-      <div className="space-y-2">
-        <AlertComponent
-          title="Primary heading"
-          messages={["There's something that needs your attention"]}
-          type="primary"
-        />
-        <AlertComponent
-          title="Secondary heading"
-          messages={[
-            "There's something that needs your attention",
-            "There's another thing that needs your attention",
-          ]}
-          type="secondary"
-        />
-        <AlertComponent
-          title="Danger heading"
-          messages={["Something went terrible wrong"]}
-          type="danger"
-        />
-        <AlertComponent
-          title="Warning heading"
-          messages={["Your missing some important info"]}
-          type="warning"
-        />
-        <AlertComponent
-          title="Success heading"
-          messages={["Something went good!"]}
-          type="success"
-        />
-      </div>
-    </div>
->>>>>>> 56be54aa
   );
 }